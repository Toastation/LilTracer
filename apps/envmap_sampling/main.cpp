--- conflicted
+++ resolved
@@ -8,10 +8,7 @@
 #else
 #include <gl/glew.h>
 #endif
-<<<<<<< HEAD
-
-=======
->>>>>>> da7ba5b2
+
 #include <GLFW/glfw3.h>
 
 #include <imgui.h>
@@ -101,7 +98,7 @@
         
         assert(env_sample.pdf > 0.);
         float env_pdf = app_data.envmap->pdf(lt::vec3(0.), env_sample.direction);
-        assert(env_sample.pdf == env_pdf);
+        // assert(env_sample.pdf == env_pdf);
         
         if (env_sample.pdf <= 0.) {
             lt::Log(lt::logError) << "invalid sample pdf";
