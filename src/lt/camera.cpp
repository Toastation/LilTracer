--- conflicted
+++ resolved
@@ -23,11 +23,7 @@
 
 Ray PerspectiveCamera::generate_ray(Float u, Float v)
 {
-<<<<<<< HEAD
     glm::vec4 d_eye = inv_proj * glm::vec4(u / aspect, v / aspect, -1., 1.);
-=======
-    glm::vec4 d_eye = inv_proj * glm::vec4(u / aspect, v / aspect, -1, 1.);
->>>>>>> b7e0b207
     d_eye.w = 0.;
 
     vec3 d = glm::vec3(inv_view * d_eye);
